<Project>
  <Import Project="AzureIntegration.targets" />
  <Import Project="SharedFx.targets" />
  <Import Project="CodeSign.targets" />

  <PropertyGroup>
    <!-- Some projects need access to tasks bundled in KoreBuild. -->
    <BuildProperties>$(BuildProperties);BuildToolsTaskAssembly=$(_BuildToolsAssembly)</BuildProperties>

    <!-- Reset the default korebuild lifecycle. -->
    <BuildDependsOn>Prepare</BuildDependsOn>
    <!-- Map bootstrapper flags to KoreBuild targets -->
    <BuildDependsOn Condition=" '$(_RunBuild)' == 'true' ">$(BuildDependsOn);Compile</BuildDependsOn>
    <BuildDependsOn Condition=" '$(_RunPack)' == 'true' ">$(BuildDependsOn);Package</BuildDependsOn>
    <BuildDependsOn Condition=" '$(_RunTests)' == 'true' ">$(BuildDependsOn);Test;Verify</BuildDependsOn>
    <SkipTests Condition=" '$(_RunTests)' != 'true' ">true</SkipTests>
    <DisableCodeSigning Condition=" '$(_RunSign)' != 'true' OR '$(OS)' != 'Windows_NT' ">true</DisableCodeSigning>

    <CleanDependsOn>$(CleanDependsOn);CleanArtifacts</CleanDependsOn>

    <RestoreDependsOn>$(RestoreDependsOn);InstallDotNet;RestoreProjects</RestoreDependsOn>

    <CompileDependsOn />
    <CompileDependsOn>$(CompileDependsOn);BuildProjects</CompileDependsOn>

    <PackageDependsOn>$(PackageDependsOn);PackProjects</PackageDependsOn>
    <PackageDependsOn Condition=" '$(BuildAllProjects)' == 'true' ">$(PackageDependsOn);BuildSharedFx</PackageDependsOn>

    <TestDependsOn />
    <TestDependsOn Condition=" '$(_RunBuild)' == 'true' ">$(TestDependsOn);Compile</TestDependsOn>
    <TestDependsOn>$(TestDependsOn);TestProjects</TestDependsOn>

    <BuildDependsOn Condition="'$(CI)' == 'true'">$(BuildDependsOn);GenerateBuildAssetManifest</BuildDependsOn>
  </PropertyGroup>

  <Target Name="ShowProjectClosure" DependsOnTargets="ResolveProjects">
    <MSBuild Targets="_CustomCollectProjectReference"
             BuildInParallel="true"
             SkipNonexistentTargets="true"
             Projects="@(ProjectToBuild)"
             Properties="DesignTimeBuild=true"
             RebaseOutputs="True">
      <Output TaskParameter="TargetOutputs" ItemName="_ReferenceProject" />
    </MSBuild>
    <RemoveDuplicates Inputs="@(_ReferenceProject->'%(FullPath)')">
      <Output TaskParameter="Filtered" ItemName="ReferencedProjects" />
    </RemoveDuplicates>
    <Message Importance="High" Text="Projects referenced:" />
    <Message Importance="High" Text=" - %(ReferencedProjects.Identity)" />

    <WriteLinesToFile Lines="@(ReferencedProjects)" File="$(ProjectsReferencedOutFile)" Overwrite="true" Condition="'$(ProjectsReferencedOutFile)' != ''" />
  </Target>

  <Target Name="GenerateProjectList" DependsOnTargets="ResolveProjects">
    <MSBuild Projects="@(ProjectToBuild)"
             Targets="GetReferencesProvided"
             BuildInParallel="true"
             SkipNonexistentTargets="true"
             SkipNonexistentProjects="true" >

      <Output TaskParameter="TargetOutputs" ItemName="_ProjectReferenceProvider"/>
    </MSBuild>

    <ItemGroup>
      <_SharedFrameworkAndPackageRef Include="@(_ProjectReferenceProvider->WithMetadataValue('IsAspNetCoreApp','true')->WithMetadataValue('IsShippingPackage', 'true')->Distinct())" />
      <_SharedFrameworkRef Include="@(_ProjectReferenceProvider->WithMetadataValue('IsAspNetCoreApp','true')->WithMetadataValue('IsShippingPackage', 'false')->Distinct())" />
      <_ProjectReferenceProviderWithRefAssembly Include="@(_ProjectReferenceProvider->HasMetadata('ReferenceAssemblyProjectFileRelativePath'))" />
      <_ProjectReferenceProvider Remove="@(_ProjectReferenceProviderWithRefAssembly)" />
    </ItemGroup>

    <PropertyGroup>
      <ProjectListFile>$(MSBuildThisFileDirectory)..\eng\ProjectReferences.props</ProjectListFile>
      <ProjectListContent><![CDATA[<!--
  This file is automatically generated. Run `./eng/scripts/GenerateProjectList.ps1` to update.

  This file contains a map of assembly names to the projects that build them.
-->
<Project>
  <ItemGroup>
    @(_ProjectReferenceProvider->'<ProjectReferenceProvider Include="%(Identity)" ProjectPath="%24(RepositoryRoot)%(ProjectFileRelativePath)"  />', '%0A    ')
    @(_ProjectReferenceProviderWithRefAssembly->'<ProjectReferenceProvider Include="%(Identity)" ProjectPath="%24(RepositoryRoot)%(ProjectFileRelativePath)" RefProjectPath="%24(RepositoryRoot)%(ReferenceAssemblyProjectFileRelativePath)" />', '%0A    ')
  </ItemGroup>
</Project>
]]></ProjectListContent>
    </PropertyGroup>

    <!-- Workaround https://github.com/Microsoft/msbuild/issues/1024 -->
    <WriteLinesToFile Condition="'$(OS)' == 'Windows_NT'"
                      File="$(ProjectListFile)" Lines="$([MSBuild]::Escape($(ProjectListContent)))" Overwrite="true" />
    <Exec Condition="'$(OS)' != 'Windows_NT'"
          Command="echo '$(ProjectListContent.Replace('\t','\\t'))' > $(ProjectListFile)" />

    <PropertyGroup>
      <SharedFxDepList>$(MSBuildThisFileDirectory)..\eng\SharedFramework.Local.props</SharedFxDepList>
      <SharedFxDepListContent>
      <![CDATA[
<!--
  This file is automatically generated. Run `./eng/scripts/GenerateProjectList.ps1` to update.

  This file contains a complete list of the assemblies which are part of the shared framework.

  This project is generated using the <IsAspNetCoreApp> and <IsShippingPackage> properties from each .csproj in this repository.
-->
<Project>
  <ItemGroup>
    <!-- These assemblies are available as both a NuGet package and in the shared framework -->
    @(_SharedFrameworkAndPackageRef->'<AspNetCoreAppReferenceAndPackage Include="%(Identity)" />', '%0A    ')

    <!-- These assemblies are only in the shared framework -->
    @(_SharedFrameworkRef->'<AspNetCoreAppReference Include="%(Identity)" />', '%0A    ')
  </ItemGroup>
</Project>
      ]]>
      </SharedFxDepListContent>
    </PropertyGroup>

    <WriteLinesToFile File="$(SharedFxDepList)" Lines="$(SharedFxDepListContent)" Overwrite="true" />
  </Target>

<<<<<<< HEAD
=======
  <Target Name="GenerateReferenceSources">
      <MSBuild
          Projects="@(ProjectToBuild)"
          Targets="GenerateReferenceSource"
          SkipNonexistentTargets="true"
          SkipNonexistentProjects="true" />
  </Target>

  <!-- This is temporary until we can use FrameworkReference to build our own packages. -->
  <Target Name="RemoveSharedFrameworkOnlyRefsFromNuspec">
    <ItemGroup>
      <_BuildOutput Include="$(ArtifactsShippingPackagesDir)*.nupkg"
                    Exclude="$(ArtifactsShippingPackagesDir)*.symbols.nupkg" />
    </ItemGroup>

    <RepoTasks.RemoveSharedFrameworkDependencies Condition="@(_BuildOutput->Count()) != 0"
      Files="@(_BuildOutput)"
      FrameworkOnlyPackages="@(AspNetCoreAppReference)" />
  </Target>

>>>>>>> f99ee674
  <Target Name="GenerateBuildAssetManifest">
    <!-- Generate build manifests. These manifests are used by Maestro and the Build Asset Registry to flow dependencies to other repos. -->
    <MSBuild Projects="$(MSBuildThisFileDirectory)Maestro\Maestro.csproj"
          Targets="Restore"
          Properties="$(BuildProperties);__DummyTarget=Restore" />

    <MSBuild Projects="$(MSBuildThisFileDirectory)Maestro\Maestro.csproj"
             Targets="GenerateBuildAssetManifest"
             Properties="$(BuildProperties);__DummyTarget=GenerateBuildAssetManifest" />
  </Target>

  <!-- will move into korebuild -->
  <Target Name="HelixPublish" DependsOnTargets="Restore">
    <ItemGroup>
      <CsProjects Include="@(ProjectToBuild)" Condition="'%(Extension)' == '.csproj'" />
    </ItemGroup>
    <MSBuild Projects="@(CsProjects)"
              Targets="PrepareHelixPayload"
              BuildInParallel="false">
      <Output TaskParameter="TargetOutputs" ItemName="HelixDirectory" />
    </MSBuild>

    <ItemGroup>
      <HelixTestProject Include="@(HelixDirectory)" />
    </ItemGroup>
  </Target>

  <Target Name="Helix" DependsOnTargets="HelixPublish">
    <PropertyGroup>
      <HelixTestProjects>@(HelixTestProject)</HelixTestProjects>
    </PropertyGroup>
    <MSBuild Projects="$(MSBuildThisFileDirectory)..\eng\helix\helix.proj"
             Targets="Test"
             Properties="ProjectsToTest=$(HelixTestProjects)"
             ContinueOnError="ErrorAndStop"
             BuildInParallel="false" />
  </Target>
</Project><|MERGE_RESOLUTION|>--- conflicted
+++ resolved
@@ -117,29 +117,14 @@
     <WriteLinesToFile File="$(SharedFxDepList)" Lines="$(SharedFxDepListContent)" Overwrite="true" />
   </Target>
 
-<<<<<<< HEAD
-=======
   <Target Name="GenerateReferenceSources">
-      <MSBuild
-          Projects="@(ProjectToBuild)"
-          Targets="GenerateReferenceSource"
-          SkipNonexistentTargets="true"
-          SkipNonexistentProjects="true" />
+    <MSBuild
+        Projects="@(ProjectToBuild)"
+        Targets="GenerateReferenceSource"
+        SkipNonexistentTargets="true"
+        SkipNonexistentProjects="true" />
   </Target>
 
-  <!-- This is temporary until we can use FrameworkReference to build our own packages. -->
-  <Target Name="RemoveSharedFrameworkOnlyRefsFromNuspec">
-    <ItemGroup>
-      <_BuildOutput Include="$(ArtifactsShippingPackagesDir)*.nupkg"
-                    Exclude="$(ArtifactsShippingPackagesDir)*.symbols.nupkg" />
-    </ItemGroup>
-
-    <RepoTasks.RemoveSharedFrameworkDependencies Condition="@(_BuildOutput->Count()) != 0"
-      Files="@(_BuildOutput)"
-      FrameworkOnlyPackages="@(AspNetCoreAppReference)" />
-  </Target>
-
->>>>>>> f99ee674
   <Target Name="GenerateBuildAssetManifest">
     <!-- Generate build manifests. These manifests are used by Maestro and the Build Asset Registry to flow dependencies to other repos. -->
     <MSBuild Projects="$(MSBuildThisFileDirectory)Maestro\Maestro.csproj"
