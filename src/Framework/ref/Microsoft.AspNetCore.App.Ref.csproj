--- conflicted
+++ resolved
@@ -11,14 +11,10 @@
   <PropertyGroup>
     <TargetFramework>$(DefaultNetCoreTargetFramework)</TargetFramework>
     <IsShippingPackage>true</IsShippingPackage>
-<<<<<<< HEAD
     <IsPackable Condition="'$(IsTargetingPackBuilding)' == 'false'">false</IsPackable>
     <PackageId>$(TargetingPackName)</PackageId>
     <PackageVersion>$(TargetingPackVersion)</PackageVersion>
 
-=======
-    <IsPackable>true</IsPackable>
->>>>>>> 6a06bf85
     <PackageDescription>Provides a default set of APIs for building an ASP.NET Core application. Contains reference assemblies, documentation, and other design-time assets.
 
 This package is an internal implementation of the .NET Core SDK and is not meant to be used as a normal PackageReference.</PackageDescription>
