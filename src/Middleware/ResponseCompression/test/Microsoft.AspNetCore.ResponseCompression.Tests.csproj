﻿<Project Sdk="Microsoft.NET.Sdk">

  <PropertyGroup>
    <TargetFrameworks>$(StandardTestTfms)</TargetFrameworks>
  </PropertyGroup>

  <ItemGroup>
    <Content Include="testfile1kb.txt" CopyToOutputDirectory="PreserveNewest" />
  </ItemGroup>

  <ItemGroup>
    <Reference Include="Microsoft.AspNetCore.Http" />
<<<<<<< HEAD
    <Reference Include="Microsoft.AspNetCore.ResponseCompression" />
    <Reference Include="Microsoft.AspNetCore.TestHost" />
=======
    <Reference Include="Microsoft.Extensions.Logging.Testing" />
>>>>>>> 44ec52eb
    <Reference Include="Microsoft.Net.Http.Headers" />
  </ItemGroup>

</Project><|MERGE_RESOLUTION|>--- conflicted
+++ resolved
@@ -10,12 +10,9 @@
 
   <ItemGroup>
     <Reference Include="Microsoft.AspNetCore.Http" />
-<<<<<<< HEAD
     <Reference Include="Microsoft.AspNetCore.ResponseCompression" />
     <Reference Include="Microsoft.AspNetCore.TestHost" />
-=======
     <Reference Include="Microsoft.Extensions.Logging.Testing" />
->>>>>>> 44ec52eb
     <Reference Include="Microsoft.Net.Http.Headers" />
   </ItemGroup>
 
